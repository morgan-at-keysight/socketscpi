--- conflicted
+++ resolved
@@ -199,12 +199,7 @@
         """Prints out all errors and clears error queue. Raises SockInstError with the info of the error encountered."""
 
         err = []
-<<<<<<< HEAD
-
         cmd = 'system:error?'
-=======
-        cmd = 'SYST:ERR?'
->>>>>>> bc74f97a
 
         # syst:err? response format varies between instrument families, so remove whitespace and extra characters before checking
         temp = self.query(cmd, errCheck=False).strip().replace('+', '').replace('-', '')
